--- conflicted
+++ resolved
@@ -61,42 +61,6 @@
             self.v_pbs = opt_results.x
             self.opt_info = opt_results
 
-<<<<<<< HEAD
-
-    def fouroverlap(self, wfn=None):
-        """
-        Calculates four overlap integral with Density Fitting method.
-        S4_{ijkl} = \int dr \phi_i(r)*\phi_j(r)*\phi_k(r)*\phi_l(r)
-
-        Parameters
-        ----------
-        wfn: psi4.core.Wavefunction
-            Wavefunction object of molecule
-
-        Return
-        ------
-        S4
-        """
-        if wfn is None:
-            wfn = self.wfn
-
-        print(f"4-AO-Overlap tensor will take about {self.nbf **4 / 8 * 1e-9:f} GB.")
-
-        mints = psi4_mintshelper( self.basis )
-
-        aux_basis = psi4_basiset.build(wfn.molecule(), "DF_BASIS_SCF", "",
-                                     "JKFIT", wfn.basisset().name())
-        S_Pmn = np.squeeze(mints.ao_3coverlap(aux_basis, wfn.basisset(),
-                                              wfn.basisset()))
-        S_PQ = np.array(mints.ao_overlap(aux_basis, aux_basis))
-
-        S_PQinv = np.linalg.pinv(S_PQ, rcond=1e-9)
-
-        S4 = np.einsum('Pmn,PQ,Qrs->mnrs', S_Pmn, S_PQinv, S_Pmn, optimize=True)
-        return S4
-
-=======
->>>>>>> c93bc75c
     def lagrangian_pbeco(self, v):
         """
         Lagrangian to be minimized wrt external potential
